--- conflicted
+++ resolved
@@ -18,15 +18,9 @@
 
 const BATCH_SIZE = 50;
 
-<<<<<<< HEAD
-async function loadState(storeCode, stateMgr) {
-  const stateKey = storeCode ? `${storeCode}` : 'default';
+async function loadState(locale, stateMgr) {
+  const stateKey = locale ? `${locale}` : 'default';
   const stateData = await stateMgr.get(stateKey);
-=======
-async function loadState(locale, stateLib) {
-  const stateKey = locale ? `${locale}` : 'default';
-  const stateData = await stateLib.get(stateKey);
->>>>>>> 5b08368c
   if (!stateData?.value) {
     return {
       locale,
@@ -48,17 +42,10 @@
   };
 }
 
-<<<<<<< HEAD
 async function saveState(state, stateMgr) {
-  let { storeCode } = state;
-  if (!storeCode) {
-    storeCode = 'default';
-=======
-async function saveState(state, stateLib) {
   let { locale } = state;
   if (!locale) {
     locale = 'default';
->>>>>>> 5b08368c
   }
   const stateKey = `${locale}`;
   const stateData = [
@@ -157,11 +144,7 @@
     const results = await Promise.all(locales.map(async (locale) => {
       const timings = new Timings();
       // load state
-<<<<<<< HEAD
-      const state = await loadState(storeCode, stateMgr);
-=======
-      const state = await loadState(locale, stateLib);
->>>>>>> 5b08368c
+      const state = await loadState(locale, stateMgr);
       timings.sample('loadedState');
 
       let context = { ...sharedContext };
