/*
Copyright 2025 Adobe. All rights reserved.
This file is licensed to you under the Apache License, Version 2.0 (the "License");
you may not use this file except in compliance with the License. You may obtain a copy
of the License at http://www.apache.org/licenses/LICENSE-2.0

Unless required by applicable law or agreed to in writing, software distributed under
the License is distributed on an "AS IS" BASIS, WITHOUT WARRANTIES OR REPRESENTATIONS
OF ANY KIND, either express or implied. See the License for the specific language
governing permissions and limitations under the License.
*/

const { Timings, aggregate } = require('./lib/benchmark');
const { AdminAPI } = require('./lib/aem');
const { requestSaaS, requestSpreadsheet, isValidUrl, getProductUrl, mapLocale } = require('../utils');
const { GetAllSkusQuery, GetLastModifiedQuery } = require('../queries');
const { Core } = require('@adobe/aio-sdk');

const BATCH_SIZE = 50;
const FILE_PREFIX = 'check-product-changes';
const FILE_EXT = 'txt';

<<<<<<< HEAD
function getFileLocation(stateKey) {
  return `${FILE_PREFIX}/${stateKey}.${FILE_EXT}`;
}

async function loadState(storeCode, filesLib) {
  const stateKey = storeCode ? `${storeCode}` : 'default';
  const fileLocation = getFileLocation(stateKey);
  const buffer = await filesLib.read(fileLocation);
  const stateData = buffer?.toString();
  if (!stateData) {
=======
async function loadState(locale, stateLib) {
  const stateKey = locale ? `${locale}` : 'default';
  const stateData = await stateLib.get(stateKey);
  if (!stateData?.value) {
>>>>>>> 5b08368c
    return {
      locale,
      skusLastQueriedAt: new Date(0),
      skus: {},
    };
  }
  // the format of the state object is:
  // <timestamp>,<sku1>,<timestamp>,<sku2>,<timestamp>,<sku3>,...,<timestamp>
  // the first timestamp is the last time the SKUs were fetched from Adobe Commerce
  // folloed by a pair of SKUs and timestamps which are the last preview times per SKU
  const [catalogQueryTimestamp, ...skus] = stateData.split(',');
  return {
    locale,
    skusLastQueriedAt: new Date(parseInt(catalogQueryTimestamp)),
    skus: Object.fromEntries(skus
      .map((sku, i, arr) => (i % 2 === 0 ? [sku, new Date(parseInt(arr[i + 1]))] : null))
      .filter(Boolean)),
  };
}

<<<<<<< HEAD
async function saveState(state, filesLib) {
  let { storeCode } = state;
  if (!storeCode) {
    storeCode = 'default';
  }
  const stateKey = `${storeCode}`;
  const fileLocation = getFileLocation(stateKey);
=======
async function saveState(state, stateLib) {
  let { locale } = state;
  if (!locale) {
    locale = 'default';
  }
  const stateKey = `${locale}`;
>>>>>>> 5b08368c
  const stateData = [
    state.skusLastQueriedAt.getTime(),
    ...Object.entries(state.skus).flatMap(([sku, lastPreviewedAt]) => [sku, lastPreviewedAt.getTime()]),
  ].join(',');
  await filesLib.write(fileLocation, stateData);
}

/**
 * Checks the Adobe Commerce store for product changes, performs
 * preview/publish/delete operstions if needed, then updates the
 * state accordingly.
 *
 * @param {Object} params - The parameters object.
 * @param {string} params.HLX_SITE_NAME - The name of the site (repo or repoless).
 * @param {string} params.HLX_PATH_FORMAT - The URL format for product detail pages.
 * @param {string} params.PLPURIPrefix - The URI prefix for Product List Pages.
 * @param {string} params.HLX_ORG_NAME - The name of the organization.
 * @param {string} params.HLX_CONFIG_NAME - The name of the configuration json/xlsx.
 * @param {number} [params.requestPerSecond=5] - The number of requests per second allowed by the throttling logic.
 * @param {string} params.authToken - The authentication token.
 * @param {number} [params.skusRefreshInterval=600000] - The interval for refreshing SKUs in milliseconds.
 * @param {string} [params.HLX_STORE_URL] - The store's base URL.
 * @param {string} [params.HLX_LOCALES] - Comma-separated list of allowed locales.
 * @param {string} [params.LOG_LEVEL] - The log level.
 * @param {Object} filesLib - The files provider object.
 * @returns {Promise<Object>} The result of the polling action.
 */
function checkParams(params) {
  const requiredParams = ['HLX_SITE_NAME', 'HLX_PATH_FORMAT', 'PLPURIPrefix', 'HLX_ORG_NAME', 'HLX_CONFIG_NAME', 'authToken'];
  const missingParams = requiredParams.filter(param => !params[param]);
  if (missingParams.length > 0) {
    throw new Error(`Missing required parameters: ${missingParams.join(', ')}`);
  }

  if (params.HLX_STORE_URL && !isValidUrl(params.HLX_STORE_URL)) {
    throw new Error('Invalid storeUrl');
  }
}

async function deleteBatch({ counts, batch, state, adminApi }) {
  return Promise.all(batch.map(async ({ path, sku }) => {
    const result = await adminApi.unpublishAndDelete({ path, sku });
    if (result.deletedAt) {
      counts.unpublished++;
    } else {
      counts.failed++;
    }
    // always delete the sku from the state if it needs to be re-published this will happen automatically.
    // If we remove it only if the delete was successful we might end up with a sku that is the state
    // but was not fully un-published
    delete state.skus[sku];
  }));
}

function shouldProcessProduct(product) {
  const { urlKey, lastModifiedDate, lastPreviewDate } = product;
  return urlKey?.match(/^[a-zA-Z0-9-]+$/) && lastModifiedDate >= lastPreviewDate;
}

async function poll(params, filesLib) {
  checkParams(params);

  const logger = Core.Logger('main', { level: params.LOG_LEVEL || 'info' });
  const {
    HLX_SITE_NAME: siteName,
    HLX_PATH_FORMAT: pathFormat,
    HLX_ORG_NAME: orgName,
    HLX_CONFIG_NAME: configName,
    requestPerSecond = 5,
    authToken,
    skusRefreshInterval = 600000,
  } = params;
  const storeUrl = params.HLX_STORE_URL ? params.HLX_STORE_URL : `https://main--${siteName}--${orgName}.aem.live`;
  const locales = params.HLX_LOCALES ? params.HLX_LOCALES.split(',') : [null];

  const counts = {
    published: 0, unpublished: 0, ignored: 0, failed: 0,
  };
  const sharedContext = {
    storeUrl, configName, logger, counts, pathFormat,
  };
  const timings = new Timings();
  const adminApi = new AdminAPI({
    org: orgName,
    site: siteName,
  }, sharedContext, { requestPerSecond, authToken });

  logger.info(`Starting poll from ${storeUrl} for locales ${locales}`);

  try {
    // start processing preview and publish queues
    await adminApi.startProcessing();

    const results = await Promise.all(locales.map(async (locale) => {
      const timings = new Timings();
      // load state
<<<<<<< HEAD
      const state = await loadState(storeCode, filesLib);
=======
      const state = await loadState(locale, stateLib);
>>>>>>> 5b08368c
      timings.sample('loadedState');

      let context = { ...sharedContext };
      if (locale) {
        context = { ...context, ...mapLocale(locale, context) };
      }

      // setup preview / publish queues

      // get all skus
      // check if the skus were last queried within the last 10 minutes
      if (timings.now - state.skusLastQueriedAt >= skusRefreshInterval) {
        state.skusLastQueriedAt = new Date();
        const allSkusResp = await requestSaaS(GetAllSkusQuery, 'getAllSkus', {}, context);
        const allSkus = allSkusResp.data.productSearch.items
          .map(({ productView }) => productView || {})
          .filter(Boolean);
        // add new skus to state if any
        for (const sku of allSkus) {
          if (!state.skus[sku]) {
            state.skus[sku] = new Date(0);
          }
        }
        timings.sample('fetchedSkus');
      } else {
        timings.sample('fetchedSkus', 0);
      }

      // get last modified dates
      const skus = Object.keys(state.skus);
      const lastModifiedResp = await requestSaaS(GetLastModifiedQuery, 'getLastModified', { skus }, context);
      timings.sample('fetchedLastModifiedDates');
      logger.info(`Fetched last modified date for ${lastModifiedResp.data.products.length} skus, total ${skus.length}`);

      // group preview in batches of 50
      let products = lastModifiedResp.data.products
        .map((product) => {
          const { sku, lastModifiedAt } = product;
          const lastPreviewedAt = state.skus[sku] || 0;
          const lastPreviewDate = new Date(lastPreviewedAt);
          const lastModifiedDate = new Date(lastModifiedAt);

          return { ...product, lastModifiedDate, lastPreviewDate };
        }) // inject the lastModifiedDate and lastPreviewDate into the product object

      products.forEach((product) => {
        const { sku } = product;
        // remove the sku from the list of currently known skus
        skus.splice(skus.indexOf(sku), 1);

        // increment count of ignored products if condition is not met
        if (!shouldProcessProduct(product)) counts.ignored += 1;
      })

      const batches = products.filter(shouldProcessProduct)
        .reduce((acc, product, i, arr) => {
          const { sku, urlKey } = product;
          const path = getProductUrl({ urlKey, sku }, context, false).toLowerCase();
          const req = adminApi.previewAndPublish({ path, sku });
          acc.push(req);
          if (acc.length === BATCH_SIZE || i === arr.length - 1) {
            return [...acc];
          }
          return acc;
        });

      // preview batches , then save state in case we get interrupted
      for (const batch of batches) {
        const response = await Promise.all(batch);
        for (const { sku, previewedAt, publishedAt } of response) {
          if (previewedAt && publishedAt) {
            state.skus[sku] = previewedAt;
            counts.published++;
          } else {
            counts.failed++;
          }
        }
        await saveState(state, filesLib);
      }

      timings.sample('publishedPaths');

    // if there are still skus left, they were not in Catalog Service and may
    // have been disabled/deleted
    if (skus.length) {
      try {
        const publishedProducts = await requestSpreadsheet('published-products-index', null, context);
        // if any of the indexed PDPs is in the remaining list of skus that were not returned by the catalog service
        // consider them deleted
        const deletedProducts = publishedProducts.data.filter(({ sku }) => skus.includes(sku));
        // we batch the deleted products to avoid the risk of HTTP 429 from the AEM Admin API
        if (deletedProducts.length) {
          // delete in batches of BATCH_SIZE, then save state in case we get interrupted
          let batch = [];
          for (const product of deletedProducts) {
            batch.push(product);
            if (batch.length === BATCH_SIZE) {
              // deleteBatch has side effects on state and counts, by design
              await deleteBatch({ counts, batch, state, adminApi });
              batch = [];
            }
          }
          if (batch.length > 0) {
            await deleteBatch({ counts, batch, state, adminApi });
          }
          // save state after deletes
          await saveState(state, filesLib);
        }
      } catch (e) {
        // in case the index doesn't yet exist or any other error
        logger.error(e);
      }

      timings.sample('unpublishedPaths');
    } else {
      timings.sample('unpublishedPaths', 0);
    }

    return timings.measures;
  }));

  await adminApi.stopProcessing();

  // aggregate timings
  for (const measure of results) {
    for (const [name, value] of Object.entries(measure)) {
      if (!timings.measures[name]) timings.measures[name] = [];
      if (!Array.isArray(timings.measures[name])) timings.measures[name] = [timings.measures[name]];
      timings.measures[name].push(value);
    }
  }
  for (const [name, values] of Object.entries(timings.measures)) {
    timings.measures[name] = aggregate(values);
  }
  timings.measures.previewDuration = aggregate(adminApi.previewDurations);
} catch (e) {
  logger.error(e);
  // wait for queues to finish, even in error case
  await adminApi.stopProcessing();
}

const elapsed = new Date() - timings.now;

logger.info(`Finished polling, elapsed: ${elapsed}ms`);

return {
  state: 'completed',
  elapsed,
  status: { ...counts },
  timings: timings.measures,
};
}

module.exports = { poll, loadState, saveState, getFileLocation };<|MERGE_RESOLUTION|>--- conflicted
+++ resolved
@@ -20,7 +20,6 @@
 const FILE_PREFIX = 'check-product-changes';
 const FILE_EXT = 'txt';
 
-<<<<<<< HEAD
 function getFileLocation(stateKey) {
   return `${FILE_PREFIX}/${stateKey}.${FILE_EXT}`;
 }
@@ -31,12 +30,6 @@
   const buffer = await filesLib.read(fileLocation);
   const stateData = buffer?.toString();
   if (!stateData) {
-=======
-async function loadState(locale, stateLib) {
-  const stateKey = locale ? `${locale}` : 'default';
-  const stateData = await stateLib.get(stateKey);
-  if (!stateData?.value) {
->>>>>>> 5b08368c
     return {
       locale,
       skusLastQueriedAt: new Date(0),
@@ -57,22 +50,13 @@
   };
 }
 
-<<<<<<< HEAD
 async function saveState(state, filesLib) {
-  let { storeCode } = state;
-  if (!storeCode) {
-    storeCode = 'default';
-  }
-  const stateKey = `${storeCode}`;
-  const fileLocation = getFileLocation(stateKey);
-=======
-async function saveState(state, stateLib) {
   let { locale } = state;
   if (!locale) {
     locale = 'default';
   }
   const stateKey = `${locale}`;
->>>>>>> 5b08368c
+  const fileLocation = getFileLocation(stateKey);
   const stateData = [
     state.skusLastQueriedAt.getTime(),
     ...Object.entries(state.skus).flatMap(([sku, lastPreviewedAt]) => [sku, lastPreviewedAt.getTime()]),
@@ -169,11 +153,7 @@
     const results = await Promise.all(locales.map(async (locale) => {
       const timings = new Timings();
       // load state
-<<<<<<< HEAD
       const state = await loadState(storeCode, filesLib);
-=======
-      const state = await loadState(locale, stateLib);
->>>>>>> 5b08368c
       timings.sample('loadedState');
 
       let context = { ...sharedContext };
