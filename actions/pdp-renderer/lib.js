const striptags = require('striptags');
const cheerio = require('cheerio');

/**
 * Extracts the SKU from the path.
 * @param {string} path The path.
 * @returns {Object} An object containing the SKU.
 * @throws Throws an error if the path is invalid.
 */
function extractPathDetails(path) {
  if (!path) {
    return {};
  }
  // TODO: Extend to support store code as well if configured

  // Strip leading slash if present
  if (path.startsWith('/')) {
    path = path.substring(1);
  }

  const pathParts = path.split('/');
  if (pathParts.length !== 3 || pathParts[0] !== 'products') {
    throw new Error(`Invalid path. Expected '/products/{urlKey}/{sku}'`);
  }

  const sku = pathParts[2].toUpperCase();

  return { sku };
}

/**
 * Constructs the URL of a product.
 *
 * @param {string} urlKey The url key of the product.
 * @param {string} sku The sku of the product.
 * @param {Object} context The context object containing the store URL.
 * @returns {string} The product url.
 */
function getProductUrl(urlKey, sku, context) {
  const { storeUrl } = context;
  return `${storeUrl}/products/${urlKey}/${sku}`;
}

/**
 * Finds the description of a product based on a priority list of fields.
 * @param {Object} product The product object.
 * @param {Array<string>} priority The list of fields to check for the description, in order of priority.
 * @returns {string} The description of the product.
 */
function findDescription(product, priority = ['metaDescription', 'shortDescription', 'description']) {
  return priority
    .map(d => product[d]?.trim() || '')
    .map(d => striptags(d))
    .map(d => d.replace(/\r?\n|\r/g, ''))
    .find(d => d.length > 0) || '';
}

/**
 * Returns the first image of a product based on the specified role or the first image if no role is specified.
 * @param {Object} product The product.
 * @param {string} [role='image'] The role of the image to find.
 * @returns {Object|undefined} The primary image object or undefined if not found.
 */
function getPrimaryImage(product, role = 'image') {
  if (role) {
    return product?.images?.find(img => img.roles.includes(role));
  }

  return product?.images?.length > 0 ? product?.images?.[0] : undefined;
}

/**
 * Returns the base template for a product detail page. It loads a Edge Delivery page and replaces specified blocks with Handlebars partials.
 *
 * @param {string} url The URL to fetch the base template HTML from.
 * @param {Array<string>} blocks The list of block class names to replace with Handlebars partials.
 * @returns {Promise<string>} The adapted base template HTML as a string.
 */
async function prepareBaseTemplate(url, blocks) {
  const baseTemplateHtml = await fetch(`${url}.plain.html`).then(resp => resp.text());

  const $ = cheerio.load(`<main>${baseTemplateHtml}</main>`);

  blocks.forEach(block => {
      $(`.${block}`).replaceWith(`{{> ${block} }}`);
  });

  let adaptedBaseTemplate = $('main').prop('innerHTML');
  adaptedBaseTemplate = adaptedBaseTemplate.replace(/&gt;/g, '>') + '\n';

  return adaptedBaseTemplate;
}

/**
 * Returns a number formatter for the specified locale and currency.
 *
 * @param {string} [locale] The locale to use for formatting. Defaults to us-en.
 * @param {string} [currency] The currency code to use for formatting. Defaults to USD.
 * @returns {Intl.NumberFormat} The number formatter.
 */
function getFormatter(locale = 'us-en', currency) {
  return new Intl.NumberFormat(locale, {
      style: 'currency',
      currency: currency || 'USD',
      minimumFractionDigits: 2,
      maximumFractionDigits: 2
  });
};

/**
 * Generates a formatted price string of a simple or complex product.
 * 
 * @param {Object} product Product object.
 * @returns {string} Formatted price string.
 */
function generatePriceString(product) {
  const { price, priceRange } = product;
  let currency = priceRange ? priceRange?.minimum?.regular?.amount?.currency : price?.regular?.amount?.currency;
  const format = getFormatter('us-en', currency).format; // TODO: Assign the correct locale based on your implementation

  let priceString = '';

  if (priceRange) {
    const hasRange = priceRange.minimum.final.amount.value !== priceRange.maximum.final.amount.value;
    if (hasRange) {
      const minimumDiscounted = priceRange.minimum.regular.amount.value > priceRange.minimum.final.amount.value;
      if (minimumDiscounted) {
        priceString = `<s>${format(priceRange.minimum.regular.amount.value)}</s> ${format(priceRange.minimum.final.amount.value)}`;
      } else {
        priceString = `${format(priceRange.minimum.final.amount.value)}`;
      }
      priceString += '-';
      const maximumDiscounted = priceRange.maximum.regular.amount.value > priceRange.maximum.final.amount.value;
      if (maximumDiscounted) {
        priceString += `<s>${format(priceRange.maximum.regular.amount.value)}</s> ${format(priceRange.maximum.final.amount.value)}`;
      } else {
        priceString += `${format(priceRange.maximum.final.amount.value)}`;
      }
    } else {
      const isDiscounted = priceRange.minimum.regular.amount.value > priceRange.minimum.final.amount.value;
      if (isDiscounted) {
        priceString = `<s>${format(priceRange.minimum.regular.amount.value)}</s> ${format(priceRange.minimum.final.amount.value)}`;
      } else {
        priceString = `${format(priceRange.minimum.final.amount.value)}`;
      }
    }
  } else if (price) {
    const isDiscounted = price.regular.amount.value > price.final.amount.value;
    if (isDiscounted) {
      priceString = `<s>${format(price.regular.amount.value)}</s> ${format(price.final.amount.value)}`;
    } else {
      priceString = `${format(price.final.amount.value)}`;
    }
  }
  return priceString;
}

<<<<<<< HEAD
module.exports = { extractPathDetails, getProductUrl, findDescription, getPrimaryImage, prepareBaseTemplate, generatePriceString };
=======
/**
 * Generates a list of image URLs for a product, ensuring the primary image is first.
 * 
 * @param {string} primary The URL of the primary image.
 * @param {Array<Object>} images The list of image objects.
 * @returns {Array<string>} The list of image URLs with the primary image first.
 */
function getImageList(primary, images) {
  const imageList = images?.map(img => img.url);
  if (primary) {
    const primaryImageIndex = imageList.indexOf(primary);
    if (primaryImageIndex > -1) {
      imageList.splice(primaryImageIndex, 1);
      imageList.unshift(primary);
    }
  }
  return imageList;
}

module.exports = { extractPathDetails, getProductUrl, findDescription, getPrimaryImage, prepareBaseTemplate, generatePriceString, getImageList };
>>>>>>> 8f88c76a
<|MERGE_RESOLUTION|>--- conflicted
+++ resolved
@@ -155,9 +155,6 @@
   return priceString;
 }
 
-<<<<<<< HEAD
-module.exports = { extractPathDetails, getProductUrl, findDescription, getPrimaryImage, prepareBaseTemplate, generatePriceString };
-=======
 /**
  * Generates a list of image URLs for a product, ensuring the primary image is first.
  * 
@@ -177,5 +174,4 @@
   return imageList;
 }
 
-module.exports = { extractPathDetails, getProductUrl, findDescription, getPrimaryImage, prepareBaseTemplate, generatePriceString, getImageList };
->>>>>>> 8f88c76a
+module.exports = { extractPathDetails, getProductUrl, findDescription, getPrimaryImage, prepareBaseTemplate, generatePriceString, getImageList };