const assert = require('node:assert/strict');
const { loadState, saveState } = require('../actions/check-product-changes/poller.js');
const { StateManager } = require('../actions/check-product-changes/lib/state.js');
const { MockState } = require('./__mocks__/state.js');


const logger = { debug: () => {}, info: () => {}, error: () => {} };

const createStateManager = () => {
  const stateLib = new MockState(0);
  return new StateManager(stateLib, logger);
}

describe('Poller', () => {
  it('loadState returns default state', async () => {
    const stateMgr = createStateManager();
    const state = await loadState('uk', stateMgr);
    assert.deepEqual(
      state,
      {
        locale: 'uk',
        skus: {},
        skusLastQueriedAt: new Date(0),
      }
    );
  });

  it('loadState returns parsed state', async () => {
    const stateMgr = createStateManager();
    await stateMgr.put('uk', '1,sku1,2,sku2,3,sku3,4');
    const state = await loadState('uk', stateMgr);
    assert.deepEqual(
      state,
      {
        locale: 'uk',
        skus: {
          sku1: new Date(2),
          sku2: new Date(3),
          sku3: new Date(4),
        },
        skusLastQueriedAt: new Date(1),
      }
    );
  });

  it('loadState after saveState', async () => {
    const stateMgr = createStateManager();
    await stateMgr.put('uk', '1,sku1,2,sku2,3,sku3,4');
    const state = await loadState('uk', stateMgr);
    state.skusLastQueriedAt = new Date(5);
    state.skus['sku1'] = new Date(5);
    state.skus['sku2'] = new Date(6);
    await saveState(state, stateMgr);

    const serializedState = await stateMgr.get('uk');
    assert.equal(serializedState?.value, '5,sku1,5,sku2,6,sku3,4');

    const newState = await loadState('uk', stateMgr);
    assert.deepEqual(newState, state);
  });

<<<<<<< HEAD
  it('loadState after saveState with null storeCode', async () => {
    const stateMgr = createStateManager();
    await stateMgr.put('default', '1,sku1,2,sku2,3,sku3,4');
    const state = await loadState(null, stateMgr);
=======
  it('loadState after saveState with null locale', async () => {
    const stateLib = new State(0);
    await stateLib.put('default', '1,sku1,2,sku2,3,sku3,4');
    const state = await loadState(null, stateLib);
>>>>>>> 5b08368c
    state.skusLastQueriedAt = new Date(5);
    state.skus['sku1'] = new Date(5);
    state.skus['sku2'] = new Date(6);
    await saveState(state, stateMgr);

    const serializedState = await stateMgr.get('default');
    assert.equal(serializedState?.value, '5,sku1,5,sku2,6,sku3,4');
  });
});<|MERGE_RESOLUTION|>--- conflicted
+++ resolved
@@ -59,17 +59,10 @@
     assert.deepEqual(newState, state);
   });
 
-<<<<<<< HEAD
   it('loadState after saveState with null storeCode', async () => {
     const stateMgr = createStateManager();
     await stateMgr.put('default', '1,sku1,2,sku2,3,sku3,4');
     const state = await loadState(null, stateMgr);
-=======
-  it('loadState after saveState with null locale', async () => {
-    const stateLib = new State(0);
-    await stateLib.put('default', '1,sku1,2,sku2,3,sku3,4');
-    const state = await loadState(null, stateLib);
->>>>>>> 5b08368c
     state.skusLastQueriedAt = new Date(5);
     state.skus['sku1'] = new Date(5);
     state.skus['sku2'] = new Date(6);
